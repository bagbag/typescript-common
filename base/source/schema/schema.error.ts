--- conflicted
+++ resolved
@@ -1,28 +1,18 @@
 import type { CustomErrorOptions } from '#/error/custom.error';
 import { CustomError } from '#/error/custom.error';
 import type { JsonPath } from '#/json-path';
-<<<<<<< HEAD
-import type { OneOrMany, UndefinableJson } from '#/types';
-import type { ErrorExtraInfo } from '#/utils/format-error';
-import { isArray, isDefined, isNotNullOrUndefined, isString } from '#/utils/type-guards';
-=======
 import type { OneOrMany, TypedOmit, UndefinableJson } from '#/types';
 import { toArray } from '#/utils/array/array';
 import type { ErrorExtraInfo } from '#/utils/format-error';
 import { isArray, isDefined, isNotNullOrUndefined, isString } from '#/utils/type-guards';
 import type { ValueType } from './types';
 import { getValueTypeName } from './utils';
->>>>>>> 6111e2ab
 
 export type SchemaErrorOptions = Pick<CustomErrorOptions, 'fast'> & {
   path: string | JsonPath,
   inner?: OneOrMany<SchemaError>,
-<<<<<<< HEAD
-  details?: any
-=======
   details?: UndefinableJson,
   cause?: any
->>>>>>> 6111e2ab
 };
 
 export class SchemaError extends CustomError implements ErrorExtraInfo {
@@ -30,11 +20,7 @@
 
   readonly path: string;
   readonly inner?: OneOrMany<SchemaError>;
-<<<<<<< HEAD
-  readonly details: any;
-=======
   readonly details?: UndefinableJson;
->>>>>>> 6111e2ab
 
   constructor(message: string, options: SchemaErrorOptions, cause?: any) {
     super({ message, cause: cause ?? options.cause, fast: options.fast });
@@ -49,11 +35,7 @@
         : options.inner;
     }
 
-<<<<<<< HEAD
-    if (isNotNullOrUndefined(this.details)) {
-=======
     if (isNotNullOrUndefined(options.details)) {
->>>>>>> 6111e2ab
       this.details = options.details;
     }
   }
@@ -84,7 +66,6 @@
     const errorMessage = `Could not coerce ${gotText} to ${expectedString}${customMessageString}`;
     return new SchemaError(errorMessage, { path, ...options });
   }
-<<<<<<< HEAD
 
   getExtraInfo(includeMessage: boolean = false): UndefinableJson | undefined {
     const obj: UndefinableJson = {
@@ -107,9 +88,6 @@
 
     return obj;
   }
-}
-=======
->>>>>>> 6111e2ab
 
   getExtraInfo(includeMessage: boolean = false): UndefinableJson | undefined {
     const obj: UndefinableJson = {
