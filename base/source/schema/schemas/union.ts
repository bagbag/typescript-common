<<<<<<< HEAD
import type { JsonPath } from '#/json-path';
import { SchemaError } from '../schema.error';
import type { DefinedValidationOptions, ValidationTestResult } from '../schema.validator';
import { SchemaValidator, test, testAsync } from '../schema.validator';
import type { SchemaDefinition, SchemaInput, SchemaOptions, SchemaOutput } from '../types';
import { schemaHelper } from '../types';

export type UnionSchemaInput<A extends SchemaDefinition, B extends SchemaDefinition[]> = SchemaInput<A> | SchemaInput<B[number]>;
export type UnionSchemaOutput<A extends SchemaDefinition, B extends SchemaDefinition[]> = SchemaOutput<A> | SchemaOutput<B[number]>;

export type UnionSchemaDefinition<A extends SchemaDefinition, B extends SchemaDefinition[]> = SchemaDefinition<'union', UnionSchemaInput<A, B>, UnionSchemaOutput<A, B>> & {
  schemas: [A, ...B]
};

export class UnionSchemaValidator<A extends SchemaDefinition, B extends SchemaDefinition[]> extends SchemaValidator<UnionSchemaDefinition<A, B>> {
  private readonly innerSchemaTypesString: string;

  readonly innerSchemas: [SchemaValidator<A>, ...SchemaValidator<B[number]>[]];

  constructor(innerSchemas: [SchemaValidator<A>, ...SchemaValidator<B[number]>[]], schema: UnionSchemaDefinition<A, B>) {
    super(schema);

    this.innerSchemas = innerSchemas;
    this.innerSchemaTypesString = this.innerSchemas.map((innerSchema) => innerSchema.schema.type).join(', ');
  }

  [test](value: unknown, options: DefinedValidationOptions, path: JsonPath): ValidationTestResult<UnionSchemaOutput<A, B>> {
    const errors: SchemaError[] = [];

    for (const schema of this.innerSchemas) {
      const result = schema.test(value as SchemaInput<this>, options);

      if (result.valid) {
        return result;
      }

      errors.push(result.error);
    }

    return { valid: false, error: new SchemaError(`Value did not match any of the allowed schemas (${this.innerSchemaTypesString})`, { path, inner: errors }) };
  }

  protected async [testAsync](value: unknown, options: DefinedValidationOptions, path: JsonPath): Promise<ValidationTestResult<UnionSchemaOutput<A, B>>> {
    const errors: SchemaError[] = [];

    for (const schema of this.innerSchemas) {
      const result = await schema.testAsync(value as SchemaInput<this>, options);

      if (result.valid) {
        return result;
      }

      errors.push(result.error);
    }

    return { valid: false, error: new SchemaError(`Value did not match any of the allowed schemas (${this.innerSchemaTypesString})`, { path, inner: errors }) };
  }
=======
/* eslint-disable @typescript-eslint/naming-convention */

import type { Decorator } from '#/reflection';
import { assert } from '#/utils/type-guards';
import { createSchemaPropertyDecoratorFromSchema } from '../decorators';
import type { SchemaTestable } from '../schema';
import type { SchemaInput, SchemaOutput, ValueSchema } from '../types';
import { valueSchema } from '../types';

export function union<T extends SchemaTestable[]>(...schemas: [...T]): ValueSchema<SchemaInput<T[number]>, SchemaOutput<T[number]>> {
  assert(schemas.length >= 2, 'Assign requires at least 2 schemas.');
  return valueSchema(schemas);
>>>>>>> 6111e2ab
}

export function Union(...schemas: SchemaTestable[]): Decorator<'property' | 'accessor'> {
  return createSchemaPropertyDecoratorFromSchema(union(...schemas));
}<|MERGE_RESOLUTION|>--- conflicted
+++ resolved
@@ -1,62 +1,3 @@
-<<<<<<< HEAD
-import type { JsonPath } from '#/json-path';
-import { SchemaError } from '../schema.error';
-import type { DefinedValidationOptions, ValidationTestResult } from '../schema.validator';
-import { SchemaValidator, test, testAsync } from '../schema.validator';
-import type { SchemaDefinition, SchemaInput, SchemaOptions, SchemaOutput } from '../types';
-import { schemaHelper } from '../types';
-
-export type UnionSchemaInput<A extends SchemaDefinition, B extends SchemaDefinition[]> = SchemaInput<A> | SchemaInput<B[number]>;
-export type UnionSchemaOutput<A extends SchemaDefinition, B extends SchemaDefinition[]> = SchemaOutput<A> | SchemaOutput<B[number]>;
-
-export type UnionSchemaDefinition<A extends SchemaDefinition, B extends SchemaDefinition[]> = SchemaDefinition<'union', UnionSchemaInput<A, B>, UnionSchemaOutput<A, B>> & {
-  schemas: [A, ...B]
-};
-
-export class UnionSchemaValidator<A extends SchemaDefinition, B extends SchemaDefinition[]> extends SchemaValidator<UnionSchemaDefinition<A, B>> {
-  private readonly innerSchemaTypesString: string;
-
-  readonly innerSchemas: [SchemaValidator<A>, ...SchemaValidator<B[number]>[]];
-
-  constructor(innerSchemas: [SchemaValidator<A>, ...SchemaValidator<B[number]>[]], schema: UnionSchemaDefinition<A, B>) {
-    super(schema);
-
-    this.innerSchemas = innerSchemas;
-    this.innerSchemaTypesString = this.innerSchemas.map((innerSchema) => innerSchema.schema.type).join(', ');
-  }
-
-  [test](value: unknown, options: DefinedValidationOptions, path: JsonPath): ValidationTestResult<UnionSchemaOutput<A, B>> {
-    const errors: SchemaError[] = [];
-
-    for (const schema of this.innerSchemas) {
-      const result = schema.test(value as SchemaInput<this>, options);
-
-      if (result.valid) {
-        return result;
-      }
-
-      errors.push(result.error);
-    }
-
-    return { valid: false, error: new SchemaError(`Value did not match any of the allowed schemas (${this.innerSchemaTypesString})`, { path, inner: errors }) };
-  }
-
-  protected async [testAsync](value: unknown, options: DefinedValidationOptions, path: JsonPath): Promise<ValidationTestResult<UnionSchemaOutput<A, B>>> {
-    const errors: SchemaError[] = [];
-
-    for (const schema of this.innerSchemas) {
-      const result = await schema.testAsync(value as SchemaInput<this>, options);
-
-      if (result.valid) {
-        return result;
-      }
-
-      errors.push(result.error);
-    }
-
-    return { valid: false, error: new SchemaError(`Value did not match any of the allowed schemas (${this.innerSchemaTypesString})`, { path, inner: errors }) };
-  }
-=======
 /* eslint-disable @typescript-eslint/naming-convention */
 
 import type { Decorator } from '#/reflection';
@@ -69,7 +10,6 @@
 export function union<T extends SchemaTestable[]>(...schemas: [...T]): ValueSchema<SchemaInput<T[number]>, SchemaOutput<T[number]>> {
   assert(schemas.length >= 2, 'Assign requires at least 2 schemas.');
   return valueSchema(schemas);
->>>>>>> 6111e2ab
 }
 
 export function Union(...schemas: SchemaTestable[]): Decorator<'property' | 'accessor'> {
