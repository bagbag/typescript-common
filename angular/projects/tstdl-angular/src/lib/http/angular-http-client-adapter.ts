import { HttpClient as AngularHttpClient, HttpErrorResponse as AngularHttpErrorResponse, HttpHeaders as AngularHttpHeaders } from '@angular/common/http';
import { Injector } from '@angular/core';
import { container, singleton } from '@tstdl/base/container';
import { HttpClientResponse, HttpError, HttpErrorReason, HttpHeaders } from '@tstdl/base/http';
import type { HttpClientRequest } from '@tstdl/base/http/client';
import { HttpClientAdapter } from '@tstdl/base/http/client/http-client.adapter';
import type { StringMap } from '@tstdl/base/types';
import { toArray } from '@tstdl/base/utils/array';
<<<<<<< HEAD
import { isArrayBuffer, isDefined, isUndefined } from '@tstdl/base/utils/type-guards';
import type { Observable } from 'rxjs';
import { race, switchMap, throwError } from 'rxjs';
=======
import { isDefined, isUndefined } from '@tstdl/base/utils/type-guards';
import { firstValueFrom, race, switchMap, throwError } from 'rxjs';
>>>>>>> 6111e2ab

const aborted = Symbol('aborted');

@singleton()
export class AngularHttpClientAdapter implements HttpClientAdapter {
  private readonly angularHttpClient: AngularHttpClient;

  constructor(angularHttpClient: AngularHttpClient) {
    this.angularHttpClient = angularHttpClient;
  }

  // eslint-disable-next-line max-lines-per-function
  async call(request: HttpClientRequest): Promise<HttpClientResponse> {
    try {
      // eslint-disable-next-line @typescript-eslint/no-unsafe-argument
      const angularResponse = await firstValueFrom(
        race(
          this.angularHttpClient.request(request.method, request.url, {
            headers: new AngularHttpHeaders(request.headers.asNormalizedObject() as StringMap<string | string[]>),
            responseType: 'blob',
            observe: 'response',
            body: getAngularBody(request.body),
            withCredentials: (request.credentials == 'same-origin') || (request.credentials == 'include')
          }),
          request.abortToken.set$.pipe(switchMap(() => throwError(() => aborted)))
        )
      );

      const headers = convertAngularHeaders(angularResponse.headers);

<<<<<<< HEAD
      const body = (isArrayBuffer(angularResponse.body) ? new Uint8Array(angularResponse.body) : (angularResponse.body ?? undefined)) as HttpBody<T>;

      const response = new HttpClientResponse<T>({
=======
      const response = new HttpClientResponse({
>>>>>>> 6111e2ab
        request,
        statusCode: angularResponse.status,
        statusMessage: angularResponse.statusText,
        headers,
<<<<<<< HEAD
        body,
=======
        body: angularResponse.body ?? undefined,
>>>>>>> 6111e2ab
        closeHandler: () => request.abort()
      });

      return response;
    }
    catch (error: unknown) {
      if (error == aborted) {
        throw new HttpError(HttpErrorReason.Cancelled, request);
      }

      if (error instanceof AngularHttpErrorResponse) {
        const response = new HttpClientResponse({
          request,
          statusCode: error.status,
          statusMessage: error.statusText,
          headers: convertAngularHeaders(error.headers),
          body: (error.error instanceof ProgressEvent) ? undefined : error.error,
          closeHandler: () => request.abort()
        });

        const httpError = await HttpError.create(HttpErrorReason.InvalidRequest, request, response, error);
        throw httpError;
      }

      throw new HttpError(HttpErrorReason.Unknown, request, undefined, undefined, error as Error);
    }
  }
}

function convertAngularHeaders(headers: AngularHttpHeaders): HttpHeaders {
  const headersObject = Object.fromEntries(headers.keys().map((name) => [name, headers.getAll(name)!] as const).map(([name, values]) => [name, values.length > 1 ? values : values[0]!] as const));
  return new HttpHeaders(headersObject);
}

function getAngularBody(body: HttpClientRequest['body']): any {
  if (isUndefined(body)) {
    return null;
  }

  else if (isDefined(body.json)) {
    return JSON.stringify(body.json);
  }
  else if (isDefined(body.text)) {
    return body.text;
  }
  if (isDefined(body.buffer)) {
    return new Blob([body.buffer]);
  }
  if (isDefined(body.blob)) {
    return body.blob;
  }
  if (isDefined(body.stream)) {
    throw new Error('AngularHttpClientAdapter does not support streams. Use buffer instead.');
  }
  else if (isDefined(body.form)) {
    const formData = new FormData();

    for (const [key, valueOrValues] of body.form.normalizedEntries()) {
      for (const value of toArray(valueOrValues)) {
        if (isDefined(value)) {
          formData.append(key, value.toString());
        }
      }
    }

    return formData;
  }

  throw new Error('Unsupported body.');
}

/**
 * @param register whether to register for {@link HttpClientAdapter}
 */
export function configureAngularHttpClientAdapter(register: boolean): void {
  if (register) {
    container.register(HttpClientAdapter, { useToken: AngularHttpClientAdapter });
    container.register(AngularHttpClient, { useFactory: (_, context) => context.resolve(Injector).get(AngularHttpClient) }, { metadata: { skipAngularInjection: true } });
  }
}<|MERGE_RESOLUTION|>--- conflicted
+++ resolved
@@ -6,14 +6,8 @@
 import { HttpClientAdapter } from '@tstdl/base/http/client/http-client.adapter';
 import type { StringMap } from '@tstdl/base/types';
 import { toArray } from '@tstdl/base/utils/array';
-<<<<<<< HEAD
-import { isArrayBuffer, isDefined, isUndefined } from '@tstdl/base/utils/type-guards';
-import type { Observable } from 'rxjs';
-import { race, switchMap, throwError } from 'rxjs';
-=======
 import { isDefined, isUndefined } from '@tstdl/base/utils/type-guards';
 import { firstValueFrom, race, switchMap, throwError } from 'rxjs';
->>>>>>> 6111e2ab
 
 const aborted = Symbol('aborted');
 
@@ -44,22 +38,12 @@
 
       const headers = convertAngularHeaders(angularResponse.headers);
 
-<<<<<<< HEAD
-      const body = (isArrayBuffer(angularResponse.body) ? new Uint8Array(angularResponse.body) : (angularResponse.body ?? undefined)) as HttpBody<T>;
-
-      const response = new HttpClientResponse<T>({
-=======
       const response = new HttpClientResponse({
->>>>>>> 6111e2ab
         request,
         statusCode: angularResponse.status,
         statusMessage: angularResponse.statusText,
         headers,
-<<<<<<< HEAD
-        body,
-=======
         body: angularResponse.body ?? undefined,
->>>>>>> 6111e2ab
         closeHandler: () => request.abort()
       });
 
